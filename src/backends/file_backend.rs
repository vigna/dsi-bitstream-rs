/*
 * SPDX-FileCopyrightText: 2023 Tommaso Fontana
 * SPDX-FileCopyrightText: 2023 Inria
 * SPDX-FileCopyrightText: 2023 Sebastiano Vigna
 *
 * SPDX-License-Identifier: Apache-2.0 OR LGPL-2.1-or-later
 */

use crate::traits::*;
use anyhow::Result;
use common_traits::*;

/// A word backend implementation of [`WordSeek`], [`WordRead`], [`WordWrite`]
/// for a generic file, this could transparently handle [`std::fs::File`],
/// [`std::io::BufReader`], [`std::io::BufWriter`], and sockets.
///
/// # Implementation details and decisions
/// While we could write blanket implementations for any generic type that
/// implements [`std::io::Read`], [`std::io::Write`], or [`std::io::Seek`],
/// doing so would force us to set an unique word `W`, while this wrapper allows
/// to choose the read and wite words at the cost of a more complicated type.
/// The alternative is to modify the WordSteam to have a generic type instead of
/// an associated one, but that would require the memory slices we read to
/// always be aligned to 16 bytes (u128). For memory mapped regions it's ok,
/// but we can't enforce it by types.
///
/// TODO!: maybe FileBackend is not the best name, as it's more generic than
/// that
#[derive(Clone)]
pub struct FileBackend<W: Word, B> {
    file: B,
    position: usize,
    _marker: core::marker::PhantomData<W>,
}

impl<W: Word, B> FileBackend<W, B> {
    /// Create a new FileBackend
    pub fn new(file: B) -> Self {
        Self {
            file,
            position: 0,
            _marker: core::marker::PhantomData,
        }
    }
}

impl<W: Word, B> core::fmt::Debug for FileBackend<W, B> {
    fn fmt(&self, f: &mut core::fmt::Formatter<'_>) -> core::fmt::Result {
        f.debug_struct("FileBackend")
            .field("file", &"CAN'T PRINT FILE")
            .field("position", &self.position)
            .finish()
    }
}

/// Convert [`std::io::Read`] to [`WordRead`]
impl<W: Word, B: std::io::Read> WordRead for FileBackend<W, B> {
    type Word = W;

    #[inline]
<<<<<<< HEAD
    fn read(&mut self) -> Result<W> {
        let mut res: W::BytesForm = Default::default();
=======
    fn read_next_word(&mut self) -> Result<W> {
        let mut res: W::Bytes = Default::default();
>>>>>>> 1100f6cd
        let _ = self.file.read(res.as_mut())?;
        self.position += 1;
        Ok(W::from_ne_bytes(res))
    }
}

/// Convert [`std::io::Write`] to [`WordWrite`]
impl<W: Word, B: std::io::Write> WordWrite for FileBackend<W, B> {
    type Word = W;

    #[inline]
    fn write(&mut self, word: W) -> Result<()> {
        let _ = self.file.write(word.to_ne_bytes().as_ref())?;
        self.position += 1;
        Ok(())
    }
}

/// Convert [`std::io::Seek`] to [`WordSeek`]
impl<W: Word, B: std::io::Seek> WordSeek for FileBackend<W, B> {
    #[inline(always)]
    fn get_position(&self) -> usize {
        self.position
    }

    #[inline(always)]
    fn set_position(&mut self, word_index: usize) -> Result<()> {
        self.position = word_index;
        self.file
            .seek(std::io::SeekFrom::Start((word_index * W::BYTES) as u64))?;
        Ok(())
    }
}

#[cfg(test)]
mod test {
    use crate::prelude::*;
    #[test]
    fn test_file_backend() {
        let data: Vec<u32> = vec![
            0xa6032421, 0xc9d01b28, 0x168b4ecd, 0xc5ccbed9, 0xfd007100, 0x08469d41, 0x989fd8c2,
            0x954d351a, 0x3225ec9f, 0xbca253f9, 0x915aad84, 0x274c0de1, 0x4bfc6982, 0x59a47341,
            0x4e32a33a, 0x9e0d2208,
        ];
        let path = std::env::temp_dir().join("test_file_backend");
        {
            let mut writer = <FileBackend<u32, _>>::new(std::fs::File::create(&path).unwrap());
            for value in &data {
                writer.write(*value).unwrap();
            }
        }
        {
            let mut reader = <FileBackend<u32, _>>::new(std::fs::File::open(&path).unwrap());
            for value in &data {
                assert_eq!(*value, reader.read().unwrap());
            }
        }
    }

    #[test]
    fn test_file_backend_codes() {
        let data: Vec<u8> = vec![
            0x5f, 0x68, 0xdb, 0xca, 0x79, 0x17, 0xf3, 0x37, 0x2c, 0x46, 0x63, 0xf7, 0xf3, 0x28,
            0xa4, 0x8d, 0x29, 0x3b, 0xb6, 0xd5, 0xc7, 0xe2, 0x22, 0x3f, 0x6e, 0xb5, 0xf2, 0xda,
            0x13, 0x1d, 0x37, 0x18, 0x5b, 0xf8, 0x45, 0x59, 0x33, 0x38, 0xaf, 0xc4, 0x8a, 0x1d,
            0x78, 0x81, 0xc8, 0xc3, 0xdb, 0xab, 0x23, 0xe1, 0x13, 0xb0, 0x04, 0xd7, 0x3c, 0x21,
            0x0e, 0xba, 0x5d, 0xfc, 0xac, 0x4f, 0x04, 0x2d,
        ];
        let path = std::env::temp_dir().join("test_file_backend_codes");
        {
            let mut writer = <BufferedBitStreamWrite<BE, _>>::new(<FileBackend<u64, _>>::new(
                std::fs::File::create(&path).unwrap(),
            ));
            for value in &data {
                writer.write_gamma(*value as _).unwrap();
            }
        }
        {
            let mut reader = <BufferedBitStreamRead<BE, u64, _>>::new(<FileBackend<u32, _>>::new(
                std::fs::File::open(&path).unwrap(),
            ));
            for value in &data {
                assert_eq!(*value as u64, reader.read_gamma().unwrap());
            }
        }
        {
            let mut writer = <BufferedBitStreamWrite<LE, _>>::new(<FileBackend<u64, _>>::new(
                std::fs::File::create(&path).unwrap(),
            ));
            for value in &data {
                writer.write_gamma(*value as _).unwrap();
            }
        }
        {
            let mut reader = <BufferedBitStreamRead<LE, u64, _>>::new(<FileBackend<u32, _>>::new(
                std::fs::File::open(&path).unwrap(),
            ));
            for value in &data {
                assert_eq!(*value as u64, reader.read_gamma().unwrap());
            }
        }
    }
}<|MERGE_RESOLUTION|>--- conflicted
+++ resolved
@@ -58,13 +58,8 @@
     type Word = W;
 
     #[inline]
-<<<<<<< HEAD
     fn read(&mut self) -> Result<W> {
-        let mut res: W::BytesForm = Default::default();
-=======
-    fn read_next_word(&mut self) -> Result<W> {
         let mut res: W::Bytes = Default::default();
->>>>>>> 1100f6cd
         let _ = self.file.read(res.as_mut())?;
         self.position += 1;
         Ok(W::from_ne_bytes(res))
