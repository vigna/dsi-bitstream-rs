/*
 * SPDX-FileCopyrightText: 2023 Sebastiano Vigna
 *
 * SPDX-License-Identifier: Apache-2.0 OR LGPL-2.1-or-later
 */

use crate::{
    prelude::{
        len_delta, len_gamma, len_zeta, DeltaRead, DeltaWrite, GammaRead, GammaWrite, ZetaRead,
        ZetaWrite,
    },
    traits::*,
};
use anyhow::Result;

/// Wrapping struct that keep tracks of written bits. Optionally,
/// prints to standard error information about methods called.
#[derive(Debug, Clone)]
pub struct CountBitWrite<E: Endianness, BW: BitWrite<E>, const PRINT: bool = false> {
    bit_write: BW,
    /// The number of bits written so far on the underlying [`BitWrite`].
    pub bits_written: usize,
    _marker: std::marker::PhantomData<E>,
}

impl<E: Endianness, BW: BitWrite<E>, const PRINT: bool> CountBitWrite<E, BW, PRINT> {
    pub fn new(bit_write: BW) -> Self {
        Self {
            bit_write,
            bits_written: 0,
            _marker: std::marker::PhantomData::default(),
        }
    }
}

impl<E: Endianness, BW: BitWrite<E>, const PRINT: bool> BitWrite<E>
    for CountBitWrite<E, BW, PRINT>
{
    fn write_bits(&mut self, value: u64, n_bits: usize) -> Result<usize> {
        self.bit_write.write_bits(value, n_bits).map(|x| {
            self.bits_written += x;
            if PRINT {
                eprintln!(
                    "write_bits({:#016x}, {}) = {} (total = {})",
                    value, n_bits, x, self.bits_written
                );
            }
            x
        })
    }

    fn write_unary_param<const USE_TABLE: bool>(&mut self, value: u64) -> Result<usize> {
        self.bit_write
            .write_unary_param::<USE_TABLE>(value)
            .map(|x| {
                self.bits_written += x;
                if PRINT {
                    eprintln!(
                        "write_unary_param<{}>({}) = {} (total = {})",
                        USE_TABLE, value, x, self.bits_written
                    );
                }
                x
            })
    }

    fn write_unary(&mut self, value: u64) -> Result<usize> {
        self.bit_write.write_unary(value).map(|x| {
            self.bits_written += x;
            if PRINT {
                eprintln!(
                    "write_unary({}) = {} (total = {})",
                    value, x, self.bits_written
                );
            }
            x
        })
    }

    fn flush(self) -> Result<()> {
        self.bit_write.flush()
    }
}

impl<E: Endianness, BW: BitWrite<E> + GammaWrite<E>, const PRINT: bool> GammaWrite<E>
    for CountBitWrite<E, BW, PRINT>
{
    fn write_gamma(&mut self, value: u64) -> Result<usize> {
        self.bit_write.write_gamma(value).map(|x| {
            self.bits_written += x;
            if PRINT {
                eprintln!(
                    "write_gamma({}) = {} (total = {})",
                    value, x, self.bits_written
                );
            }
            x
        })
    }
}

impl<E: Endianness, BW: BitWrite<E> + DeltaWrite<E>, const PRINT: bool> DeltaWrite<E>
    for CountBitWrite<E, BW, PRINT>
{
    fn write_delta(&mut self, value: u64) -> Result<usize> {
        self.bit_write.write_delta(value).map(|x| {
            self.bits_written += x;
            if PRINT {
                eprintln!(
                    "write_delta({}) = {} (total = {})",
                    value, x, self.bits_written
                );
            }
            x
        })
    }
}

impl<E: Endianness, BW: BitWrite<E> + ZetaWrite<E>, const PRINT: bool> ZetaWrite<E>
    for CountBitWrite<E, BW, PRINT>
{
    fn write_zeta(&mut self, value: u64, k: u64) -> Result<usize> {
        self.bit_write.write_zeta(value, k).map(|x| {
            self.bits_written += x;
            if PRINT {
                eprintln!(
                    "write_zeta({}, {}) = {} (total = {})",
                    value, x, k, self.bits_written
                );
            }
            x
        })
    }

    fn write_zeta3(&mut self, value: u64) -> Result<usize> {
        self.bit_write.write_zeta3(value).map(|x| {
            self.bits_written += x;
            if PRINT {
                eprintln!(
                    "write_zeta({}) = {} (total = {})",
                    value, x, self.bits_written
                );
            }
            x
        })
    }
}

impl<E: Endianness, BR: BitWrite<E> + BitSeek, const PRINT: bool> BitSeek
    for CountBitWrite<E, BR, PRINT>
{
    fn set_pos(&mut self, bit_pos: usize) -> Result<()> {
        self.bit_write.set_pos(bit_pos)
    }

    fn get_pos(&self) -> usize {
        self.bit_write.get_pos()
    }
}

/// Wrapping struct that keep tracks of read bits. Optionally,
/// prints to standard error information about methods called.
#[derive(Debug, Clone)]
pub struct CountBitRead<E: Endianness, BR: BitRead<E>, const PRINT: bool = false> {
    bit_read: BR,
    /// The number of bits read (or skipped) so far from the underlying [`BitRead`].
    pub bits_read: usize,
    _marker: std::marker::PhantomData<E>,
}

impl<E: Endianness, BR: BitRead<E>, const PRINT: bool> CountBitRead<E, BR, PRINT> {
    pub fn new(bit_read: BR) -> Self {
        Self {
            bit_read,
            bits_read: 0,
            _marker: std::marker::PhantomData::default(),
        }
    }
}

impl<E: Endianness, BR: BitRead<E>, const PRINT: bool> BitRead<E> for CountBitRead<E, BR, PRINT> {
    type PeekType = BR::PeekType;
    fn read_bits(&mut self, n_bits: usize) -> Result<u64> {
        self.bit_read.read_bits(n_bits).map(|x| {
            self.bits_read += n_bits;
            if PRINT {
                eprintln!(
                    "read_bits({}) = {:#016x} (total = {})",
                    n_bits, x, self.bits_read
                );
            }
            x
        })
    }

    fn read_unary_param<const USE_TABLE: bool>(&mut self) -> Result<u64> {
        self.bit_read.read_unary_param::<USE_TABLE>().map(|x| {
            self.bits_read += x as usize + 1;
            if PRINT {
                eprintln!(
                    "read_unary_param<{}>() = {} (total = {})",
                    USE_TABLE, x, self.bits_read
                );
            }
            x
        })
    }

    fn read_unary(&mut self) -> Result<u64> {
        self.bit_read.read_unary().map(|x| {
            self.bits_read += x as usize + 1;
            if PRINT {
                eprintln!("read_unary() = {} (total = {})", x, self.bits_read);
            }
            x
        })
    }

    fn peek_bits(&mut self, n_bits: usize) -> Result<Self::PeekType> {
        self.bit_read.peek_bits(n_bits)
    }

    fn skip_bits(&mut self, n_bits: usize) -> Result<()> {
        self.bits_read += n_bits;
        if PRINT {
            eprintln!("skip_bits({}) (total = {})", n_bits, self.bits_read);
        }
        self.bit_read.skip_bits(n_bits)
    }
}

impl<E: Endianness, BR: BitRead<E> + GammaRead<E>, const PRINT: bool> GammaRead<E>
    for CountBitRead<E, BR, PRINT>
{
    fn read_gamma(&mut self) -> Result<u64> {
        self.bit_read.read_gamma().map(|x| {
            self.bits_read += len_gamma(x);
            if PRINT {
                eprintln!("read_gamma() = {} (total = {})", x, self.bits_read);
            }
            x
        })
    }

    fn skip_gammas(&mut self, n: usize) -> Result<usize> {
        self.bit_read.skip_gammas(n).map(|x| {
            self.bits_read += x;
            if PRINT {
                eprintln!("skip_gammas({}) = {} (total = {})", n, x, self.bits_read);
            }
            x
        })
    }
}

impl<E: Endianness, BR: BitRead<E> + DeltaRead<E>, const PRINT: bool> DeltaRead<E>
    for CountBitRead<E, BR, PRINT>
{
    fn read_delta(&mut self) -> Result<u64> {
        self.bit_read.read_delta().map(|x| {
            self.bits_read += len_delta(x);
            if PRINT {
                eprintln!("read_delta() = {} (total = {})", x, self.bits_read);
            }
            x
        })
    }
<<<<<<< HEAD
=======

>>>>>>> 89385e36
    fn skip_deltas(&mut self, n: usize) -> Result<usize> {
        self.bit_read.skip_deltas(n).map(|x| {
            self.bits_read += x;
            if PRINT {
                eprintln!("skip_deltas({}) = {} (total = {})", n, x, self.bits_read);
            }
            x
        })
    }
}

impl<E: Endianness, BR: BitRead<E> + ZetaRead<E>, const PRINT: bool> ZetaRead<E>
    for CountBitRead<E, BR, PRINT>
{
    fn read_zeta(&mut self, k: u64) -> Result<u64> {
        self.bit_read.read_zeta(k).map(|x| {
            self.bits_read += len_zeta(x, k);
            if PRINT {
                eprintln!("read_zeta({}) = {} (total = {})", k, x, self.bits_read);
            }
            x
        })
    }
    fn skip_zetas(&mut self, k: u64, n: usize) -> Result<usize> {
        self.bit_read.skip_zetas(k, n).map(|x| {
            self.bits_read += x;
            if PRINT {
                eprintln!(
                    "skip_zetas({}, {}) = {} (total = {})",
                    k, n, x, self.bits_read
                );
            }
            x
        })
    }

    fn skip_zeta(&mut self, k: u64, n: usize) -> Result<usize> {
        self.bit_read.skip_zeta(k, n).map(|x| {
            self.bits_read += x;
            if PRINT {
                eprintln!(
                    "skip_zeta({}, {}) = {} (total = {})",
                    k, n, x, self.bits_read
                );
            }
            x
        })
    }

    fn read_zeta3(&mut self) -> Result<u64> {
        self.bit_read.read_zeta3().map(|x| {
            self.bits_read += len_zeta(x, 3);
            if PRINT {
                eprintln!("read_zeta3() = {} (total = {})", x, self.bits_read);
            }
            x
        })
    }

<<<<<<< HEAD
    fn skip_zeta3s(&mut self, n: usize) -> Result<usize> {
        self.bit_read.skip_zeta3s(n).map(|x| {
            self.bits_read += x;
            if PRINT {
                eprintln!("skip_zeta3s({}) = {} (total = {})", n, x, self.bits_read);
=======
    fn skip_zeta3(&mut self, n: usize) -> Result<usize> {
        self.bit_read.skip_zeta3(n).map(|x| {
            self.bits_read += x;
            if PRINT {
                eprintln!("skip_deltas({}) = {} (total = {})", n, x, self.bits_read);
>>>>>>> 89385e36
            }
            x
        })
    }
}

impl<E: Endianness, BR: BitRead<E> + BitSeek, const PRINT: bool> BitSeek
    for CountBitRead<E, BR, PRINT>
{
    fn set_pos(&mut self, bit_pos: usize) -> Result<()> {
        self.bit_read.set_pos(bit_pos)
    }

    fn get_pos(&self) -> usize {
        self.bit_read.get_pos()
    }
}

#[cfg(test)]
#[test]
fn test_count() -> Result<()> {
    use crate::prelude::*;
    let mut buffer = <Vec<u64>>::new();
    let bit_write = <BufferedBitStreamWrite<LE, _>>::new(MemWordWriteVec::new(&mut buffer));
    let mut count_bit_write = CountBitWrite::<_, _, true>::new(bit_write);

    count_bit_write.write_unary(5)?;
    assert_eq!(count_bit_write.bits_written, 6);
    count_bit_write.write_unary_param::<true>(100)?;
    assert_eq!(count_bit_write.bits_written, 107);
    count_bit_write.write_bits(1, 20)?;
    assert_eq!(count_bit_write.bits_written, 127);
    count_bit_write.write_bits(1, 33)?;
    assert_eq!(count_bit_write.bits_written, 160);
    count_bit_write.write_gamma(2)?;
    assert_eq!(count_bit_write.bits_written, 163);
    count_bit_write.write_delta(1)?;
    assert_eq!(count_bit_write.bits_written, 167);
    count_bit_write.write_zeta(0, 4)?;
    assert_eq!(count_bit_write.bits_written, 171);
    count_bit_write.write_zeta3(0)?;
    assert_eq!(count_bit_write.bits_written, 174);
    count_bit_write.flush()?;

    let bit_read =
        <BufferedBitStreamRead<LE, u64, _>>::new(MemWordReadInfinite::<u64, _>::new(&buffer));
    let mut count_bit_read = CountBitRead::<_, _, true>::new(bit_read);

    assert_eq!(count_bit_read.peek_bits(5)?, 0);
    assert_eq!(count_bit_read.read_unary()?, 5);
    assert_eq!(count_bit_read.bits_read, 6);
    assert_eq!(count_bit_read.read_unary_param::<true>()?, 100);
    assert_eq!(count_bit_read.bits_read, 107);
    assert_eq!(count_bit_read.read_bits(20)?, 1);
    assert_eq!(count_bit_read.bits_read, 127);
    count_bit_read.skip_bits(33)?;
    assert_eq!(count_bit_read.bits_read, 160);
    assert_eq!(count_bit_read.read_gamma()?, 2);
    assert_eq!(count_bit_read.bits_read, 163);
    assert_eq!(count_bit_read.read_delta()?, 1);
    assert_eq!(count_bit_read.bits_read, 167);
    assert_eq!(count_bit_read.read_zeta(4)?, 0);
    assert_eq!(count_bit_read.bits_read, 171);
    assert_eq!(count_bit_read.read_zeta3()?, 0);
    assert_eq!(count_bit_read.bits_read, 174);

    Ok(())
}<|MERGE_RESOLUTION|>--- conflicted
+++ resolved
@@ -265,10 +265,6 @@
             x
         })
     }
-<<<<<<< HEAD
-=======
-
->>>>>>> 89385e36
     fn skip_deltas(&mut self, n: usize) -> Result<usize> {
         self.bit_read.skip_deltas(n).map(|x| {
             self.bits_read += x;
@@ -292,18 +288,6 @@
             x
         })
     }
-    fn skip_zetas(&mut self, k: u64, n: usize) -> Result<usize> {
-        self.bit_read.skip_zetas(k, n).map(|x| {
-            self.bits_read += x;
-            if PRINT {
-                eprintln!(
-                    "skip_zetas({}, {}) = {} (total = {})",
-                    k, n, x, self.bits_read
-                );
-            }
-            x
-        })
-    }
 
     fn skip_zeta(&mut self, k: u64, n: usize) -> Result<usize> {
         self.bit_read.skip_zeta(k, n).map(|x| {
@@ -328,19 +312,11 @@
         })
     }
 
-<<<<<<< HEAD
-    fn skip_zeta3s(&mut self, n: usize) -> Result<usize> {
-        self.bit_read.skip_zeta3s(n).map(|x| {
-            self.bits_read += x;
-            if PRINT {
-                eprintln!("skip_zeta3s({}) = {} (total = {})", n, x, self.bits_read);
-=======
     fn skip_zeta3(&mut self, n: usize) -> Result<usize> {
         self.bit_read.skip_zeta3(n).map(|x| {
             self.bits_read += x;
             if PRINT {
                 eprintln!("skip_deltas({}) = {} (total = {})", n, x, self.bits_read);
->>>>>>> 89385e36
             }
             x
         })
